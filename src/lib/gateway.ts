--- conflicted
+++ resolved
@@ -21,14 +21,11 @@
 import {StatsConfig} from "./config/stats";
 import {Stats} from "./stats/stats";
 import {StatsRecorder} from "./stats/stats-recorder";
-<<<<<<< HEAD
 import {Monitors} from "./monitor/monitors";
-=======
 import {ConfigService} from "./service/api";
 import {RedisConfigService} from "./service/redis";
 import loadConfigFile from "./utils/config-loader";
 import {MiddlewareInstaller} from "./utils/middleware-installer";
->>>>>>> 9fd86cdf
 
 class StatsController {
     requestStats: Stats;
@@ -215,41 +212,6 @@
         this.apiProxy.proxy(api);
     }
 
-<<<<<<< HEAD
-    private initialize(configFileName: string, ready?: (err?)=>void) {
-        if (_.startsWith(configFileName, '.')) {
-            configFileName = path.join(process.cwd(), configFileName);                
-        }
-        
-        fs.readJson(configFileName, (error, gatewayConfig: GatewayConfig)=>{
-            if (error) {
-                console.error(`Error reading tree-gateway.json config file: ${error}`);
-            }
-            else {
-                this.app = express();
-                validateGatewayConfig(gatewayConfig, (err, value: GatewayConfig)=>{
-                    if (err) {
-                        console.error(`Error loading api config: ${err.message}\n${JSON.stringify(value)}`);
-                        if (ready) {
-                            ready(err);
-                        }
-                    }
-                    else {
-                        this.initializeConfig(configFileName, value);
-                        this._logger = new Logger(this.config.logger, this);
-                        this._redisClient = dbConfig.initializeRedis(this.config.database);
-                        this._statsRecorder = new StatsRecorder(this);
-                        this.apiProxy = new ApiProxy(this);
-                        this.apiRateLimit = new ApiRateLimit(this);
-                        this.apiAuth = new ApiAuth(this);
-                        this.apiCache = new ApiCache(this);
-
-                        Monitors.startMonitors(this);
-
-                        this.configureServer(ready);
-                        this.configureAdminServer();
-                    }
-=======
     private initialize(): Promise<void> {
         return new Promise<void>((resolve, reject) => {
 		    loadConfigFile(this.configFile)
@@ -266,6 +228,8 @@
                     this.apiRateLimit = new ApiRateLimit(this);
                     this.apiAuth = new ApiAuth(this);
                     this.apiCache = new ApiCache(this);
+                    
+                    Monitors.startMonitors(this);
 
                     this.configureServer()
                         .then(() => {
@@ -276,7 +240,6 @@
                             console.error(`Error loading api config: ${err.message}\n${JSON.stringify(this.config)}`);
                             reject(err);
                         });
->>>>>>> 9fd86cdf
                 });
         });
     }
