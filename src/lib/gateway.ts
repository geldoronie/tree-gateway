--- conflicted
+++ resolved
@@ -158,18 +158,13 @@
     }
 
     private loadApi(api: ApiConfig, ready?: (err?) => void) {
-<<<<<<< HEAD
         validateApiConfig(api)
             .then((value:ApiConfig) => {
                 this.loadValidateApi(value, ready);
             })
             .catch((err) => {
-                this._logger.error('Error loading api config: %s\n%s', err.message, JSON.stringify(api));
-=======
-        validateApiConfig(api, (err, value: ApiConfig)=>{
-            if (err) {
-                this._logger.error(`Error loading api config: ${err.message}\n${JSON.stringify(value)}`);
->>>>>>> e2863dc7
+                this._logger.error(`Error loading api config: ${err.message}\n${JSON.stringify(api)}`);
+
                 if (ready) {
                     ready(err);
                 }
@@ -300,11 +295,7 @@
         
         AdminServer.gateway = this;
 
-<<<<<<< HEAD
         Server.buildServices(this.adminApp, ...adminApi);
-=======
-        Server.buildServices(this.adminApp, admin.MiddlewareAPI, admin.APIService, admin.StatsService);
->>>>>>> e2863dc7
     }
 
     private configureStatsMiddleware(server: express.Application, key: string, path?: string) {
